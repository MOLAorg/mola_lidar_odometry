--- conflicted
+++ resolved
@@ -739,15 +739,10 @@
     ASSERT_(state_.local_map);
 
     // Request the current pose/twist estimation:
-<<<<<<< HEAD
-    state_.last_motion_model_output =
-        state_.navstate_fuse.estimated_navstate(this_obs_tim);
-=======
     ProfilerEntry tleMotion(profiler_, "onLidar.2b.estimated_navstate");
 
     state_.last_motion_model_output = state_.navstate_fuse.estimated_navstate(
         this_obs_tim, NAVSTATE_LIODOM_FRAME);
->>>>>>> 9a70776a
 
     const bool hasMotionModel = state_.last_motion_model_output.has_value();
 
@@ -877,7 +872,10 @@
             state_.navstate_fuse.fuse_pose(
                 this_obs_tim, icp_out.found_pose_to_wrt_from);
         }
-        else { state_.navstate_fuse.reset(); }
+        else
+        {
+            state_.navstate_fuse.reset();
+        }
 
         // Update trajectory too:
         if (icpIsGood)
@@ -1600,11 +1598,9 @@
     // Update vehicle pose
     // -------------------------
     state_.glVehicleFrame->setPose(state_.last_lidar_pose.mean);
-    updateTasks.emplace_back(
-        [this]() {
-            visualizer_->update_3d_object(
-                "liodom/vehicle", state_.glVehicleFrame);
-        });
+    updateTasks.emplace_back([this]() {
+        visualizer_->update_3d_object("liodom/vehicle", state_.glVehicleFrame);
+    });
 
     // Update current observation
     // ----------------------------
@@ -1629,11 +1625,10 @@
         // move to current pose
         glCurrentObservation->setPose(state_.last_lidar_pose.mean);
         // and enqueue for updating in the opengl thread:
-        updateTasks.emplace_back(
-            [=]() {
-                visualizer_->update_3d_object(
-                    "liodom/cur_obs", glCurrentObservation);
-            });
+        updateTasks.emplace_back([=]() {
+            visualizer_->update_3d_object(
+                "liodom/cur_obs", glCurrentObservation);
+        });
     }
 
     // Estimated path:
@@ -1667,20 +1662,17 @@
         state_.glPathGrp->insert(
             mrpt::opengl::CSetOfLines::Create(*state_.glEstimatedPath));
 
-        updateTasks.emplace_back(
-            [this]() {
-                visualizer_->update_3d_object("liodom/path", state_.glPathGrp);
-            });
+        updateTasks.emplace_back([this]() {
+            visualizer_->update_3d_object("liodom/path", state_.glPathGrp);
+        });
     }
 
     // GUI follow vehicle:
     // ---------------------------
-    updateTasks.emplace_back(
-        [this]()
-        {
-            visualizer_->update_viewport_look_at(
-                state_.last_lidar_pose.mean.translation());
-        });
+    updateTasks.emplace_back([this]() {
+        visualizer_->update_viewport_look_at(
+            state_.last_lidar_pose.mean.translation());
+    });
 
     // Local map:
     // -----------------------------
@@ -1872,21 +1864,16 @@
     // tab 2: control
     auto cbActive = tab2->add<nanogui::CheckBox>("Active");
     cbActive->setChecked(state_.active);
-    cbActive->setCallback(
-        [&](bool checked) {
-            this->enqueue_request([this, checked]()
-                                  { state_.active = checked; });
-        });
+    cbActive->setCallback([&](bool checked) {
+        this->enqueue_request([this, checked]() { state_.active = checked; });
+    });
 
     auto cbMapping = tab2->add<nanogui::CheckBox>("Mapping enabled");
     cbMapping->setChecked(params_.local_map_updates.enabled);
-    cbMapping->setCallback(
-        [&](bool checked)
-        {
-            this->enqueue_request(
-                [this, checked]()
-                { params_.local_map_updates.enabled = checked; });
-        });
+    cbMapping->setCallback([&](bool checked) {
+        this->enqueue_request(
+            [this, checked]() { params_.local_map_updates.enabled = checked; });
+    });
 
     {
         auto* lbMsg = tab2->add<nanogui::Label>(
@@ -1903,27 +1890,22 @@
         auto* cbSaveTrajectory =
             panel->add<nanogui::CheckBox>("Save trajectory");
         cbSaveTrajectory->setChecked(params_.estimated_trajectory.save_to_file);
-        cbSaveTrajectory->setCallback(
-            [this](bool checked)
-            {
-                this->enqueue_request(
-                    [this, checked]()
-                    { params_.estimated_trajectory.save_to_file = checked; });
+        cbSaveTrajectory->setCallback([this](bool checked) {
+            this->enqueue_request([this, checked]() {
+                params_.estimated_trajectory.save_to_file = checked;
             });
+        });
 
         auto* edTrajOutFile = panel->add<nanogui::TextBox>();
         edTrajOutFile->setFontSize(13);
         edTrajOutFile->setEditable(true);
         edTrajOutFile->setAlignment(nanogui::TextBox::Alignment::Left);
         edTrajOutFile->setValue(params_.estimated_trajectory.output_file);
-        edTrajOutFile->setCallback(
-            [this](const std::string& f)
-            {
-                this->enqueue_request(
-                    [this, f]()
-                    { params_.estimated_trajectory.output_file = f; });
-                return true;
-            });
+        edTrajOutFile->setCallback([this](const std::string& f) {
+            this->enqueue_request(
+                [this, f]() { params_.estimated_trajectory.output_file = f; });
+            return true;
+        });
     }
 
     {
@@ -1935,27 +1917,21 @@
         auto* cbSaveSimplemap =
             panel->add<nanogui::CheckBox>("Generate simplemap");
         cbSaveSimplemap->setChecked(params_.simplemap.generate);
-        cbSaveSimplemap->setCallback(
-            [this](bool checked)
-            {
-                this->enqueue_request(
-                    [this, checked]()
-                    { params_.simplemap.generate = checked; });
-            });
+        cbSaveSimplemap->setCallback([this](bool checked) {
+            this->enqueue_request(
+                [this, checked]() { params_.simplemap.generate = checked; });
+        });
 
         auto* edMapOutFile = panel->add<nanogui::TextBox>();
         edMapOutFile->setFontSize(13);
         edMapOutFile->setEditable(true);
         edMapOutFile->setAlignment(nanogui::TextBox::Alignment::Left);
         edMapOutFile->setValue(params_.simplemap.save_final_map_to_file);
-        edMapOutFile->setCallback(
-            [this](const std::string& f)
-            {
-                this->enqueue_request(
-                    [this, f]()
-                    { params_.simplemap.save_final_map_to_file = f; });
-                return true;
-            });
+        edMapOutFile->setCallback([this](const std::string& f) {
+            this->enqueue_request(
+                [this, f]() { params_.simplemap.save_final_map_to_file = f; });
+            return true;
+        });
     }
 
     {
@@ -1968,15 +1944,15 @@
             panel->add<nanogui::Button>("Save traj. now", ENTYPO_ICON_SAVE);
         btnSaveTraj->setFontSize(14);
 
-        btnSaveTraj->setCallback([this]()
-                                 { this->saveEstimatedTrajectoryToFile(); });
+        btnSaveTraj->setCallback(
+            [this]() { this->saveEstimatedTrajectoryToFile(); });
 
         auto* btnSaveMap =
             panel->add<nanogui::Button>("Save map now", ENTYPO_ICON_SAVE);
         btnSaveMap->setFontSize(14);
 
-        btnSaveMap->setCallback([this]()
-                                { this->saveReconstructedMapToFile(); });
+        btnSaveMap->setCallback(
+            [this]() { this->saveReconstructedMapToFile(); });
     }
 
     auto btnReset = tab2->add<nanogui::Button>("Reset", ENTYPO_ICON_CCW);

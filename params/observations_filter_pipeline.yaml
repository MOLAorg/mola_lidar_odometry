--- conflicted
+++ resolved
@@ -30,7 +30,6 @@
 - class_name: mp2p_icp_filters::FilterCurvature
   params:
     input_pointcloud_layer: 'filtered'
-<<<<<<< HEAD
     output_layer_larger_curvature: 'large_curvature'
     output_layer_smaller_curvature: 'smaller_curvature'
     #output_layer_other: 'large_curvature'
@@ -43,28 +42,17 @@
     input_pointcloud_layer: 'large_curvature'
     output_pointcloud_layer: 'decimated_for_icp_large_curvature'
     voxel_filter_resolution: 1.5  # [m]
-=======
-    output_pointcloud_layer: 'decimated_for_map_insert'
-    voxel_filter_resolution: 0.5*1e-2*ESTIMATED_SENSOR_MAX_RANGE  # [m]
->>>>>>> d34b9eaa
     use_closest_to_voxel_average: true
 
 - class_name: mp2p_icp_filters::FilterDecimateVoxels
   params:
-<<<<<<< HEAD
     input_pointcloud_layer: 'large_curvature'
     output_pointcloud_layer: 'decimated_for_map_large_curvature'
     voxel_filter_resolution: 1.0  # [m]
-=======
-    input_pointcloud_layer: 'filtered'
-    output_pointcloud_layer: 'decimated_for_icp'
-    voxel_filter_resolution: 1.50*1e-2*ESTIMATED_SENSOR_MAX_RANGE  # [m]
->>>>>>> d34b9eaa
     use_closest_to_voxel_average: true
 
 - class_name: mp2p_icp_filters::FilterDecimateVoxels
   params:
-<<<<<<< HEAD
     input_pointcloud_layer: 'smaller_curvature'
     output_pointcloud_layer: 'decimated_for_icp_smaller_curvature'
     voxel_filter_resolution: 3.0  # [m]
@@ -75,20 +63,6 @@
     input_pointcloud_layer: 'smaller_curvature'
     output_pointcloud_layer: 'decimated_for_map_smaller_curvature'
     voxel_filter_resolution: 1.0  # [m]
-=======
-    input_pointcloud_layer: 'filtered'
-    output_layer_larger_curvature: 'large_curvature'
-    #output_layer_other: 'large_curvature'
-    max_cosine: 0.1
-    min_clearance: 0.10
-    max_gap: 1.0
-
-- class_name: mp2p_icp_filters::FilterDecimateVoxels
-  params:
-    input_pointcloud_layer: 'large_curvature'
-    output_pointcloud_layer: 'decimated_for_icp'
-    voxel_filter_resolution: 2.0*1e-2*ESTIMATED_SENSOR_MAX_RANGE  # [m]
->>>>>>> d34b9eaa
     use_closest_to_voxel_average: true
 
 #- class_name: mp2p_icp_filters::FilterDecimateVoxels
@@ -101,9 +75,4 @@
 # Remove layers to save memory and log file storage
 - class_name: mp2p_icp_filters::FilterDeleteLayer
   params:
-<<<<<<< HEAD
-    pointcloud_layer_to_remove: ['raw', 'filtered', 'large_curvature', 'smaller_curvature']
-=======
-    pointcloud_layer_to_remove: ['raw', 'filtered', 'large_curvature', 'deskewed']
-    error_on_missing_input_layer: false
->>>>>>> d34b9eaa
+    pointcloud_layer_to_remove: ['raw', 'filtered', 'large_curvature', 'smaller_curvature']
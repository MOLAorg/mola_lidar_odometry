# This file holds parameters for mola::LidarOdometry,
# for use either programmatically calling initialize(), or from a MOLA system
# launch file. See "mola-cli-launchs/*" examples or the main project docs:
# https://github.com/MOLAorg/mola_lidar_odometry/

params:
  # These sensor labels will be handled as LIDAR observations:
  # Can be overriden with cli flag --lidar-sensor-label
  lidar_sensor_labels: ['${MOLA_LIDAR_NAME|lidar}', '/ouster/points']

  multiple_lidars:
    lidar_count: ${MOLA_LIDAR_COUNT|1} # useful only if using several lidar_sensor_labels or regex's.
    max_time_offset: ${MOLA_LIDAR_MAX_TIME_OFFSET|0.1}  # [s]

  # These sensor labels will be handled as IMU observations:
  imu_sensor_label: 'imu'

  # These sensor labels will be handled as wheel odometry observation (C++11 regex):
  wheel_odometry_sensor_label: '${MOLA_ODOMETRY_NAME|odometry}'

  # These sensor labels will be handled as GNNS (GPS) (For storage in simplemap only)
  gnns_sensor_label: 'gps'

  # Optionally, drop lidar data too close in time:
  min_time_between_scans: 1e-3 # [seconds]

  # Parameters for max sensor range automatic estimation:
  max_sensor_range_filter_coefficient: 0.95
  absolute_minimum_sensor_range: 5.0

  # How often to update the local map model:
  local_map_updates:
    enabled: '${MOLA_MAPPING_ENABLED|true}'
    load_existing_local_map: ${MOLA_LOAD_MM|""}

    min_translation_between_keyframes: '${MOLA_MIN_XYZ_BETWEEN_MAP_UPDATES|(0.1e-2 + sqrt(WX^2+WY^2+WZ^2)*0.1)*ESTIMATED_SENSOR_MAX_RANGE}' # [m]
    min_rotation_between_keyframes: 15.0 # [deg]
    # Should match the "remove farther than" option of the local metric map. "0" means deletion of distant key-frames is disabled
    max_distance_to_keep_keyframes: 'max(100.0, 1.50*ESTIMATED_SENSOR_MAX_RANGE)' # [m]
    check_for_removal_every_n: 100

  # Minimum ICP quality to insert it into the map:
  min_icp_goodness: 0.25

  # Adaptive threshold, as in the KISS-ICP paper:
  adaptive_threshold:
    enabled: true
    initial_sigma: 2.0
    min_motion: ${MOLA_SIGMA_MIN_MOTION|0.10}

  # If enabled, a map will be stored in RAM and (if using the CLI) stored
  # to a ".simplemap" file for later use for localization, etc.
  simplemap:
    generate: ${MOLA_GENERATE_SIMPLEMAP|false}   # Can be overriden with CLI flag --output-simplemap
    load_existing_simple_map: ${MOLA_LOAD_SM|""}

    save_final_map_to_file: ${MOLA_SIMPLEMAP_OUTPUT|'final_map.simplemap'}
    min_translation_between_keyframes: ${MOLA_SIMPLEMAP_MIN_XYZ|0.50}   # m
    min_rotation_between_keyframes: ${MOLA_SIMPLEMAP_MIN_ROT|10.0}  # deg
    generate_lazy_load_scan_files: ${MOLA_SIMPLEMAP_GENERATE_LAZY_LOAD|false} # If enabled, a directory will be create alongside the .simplemap and pointclouds will be externally serialized there.
    add_non_keyframes_too: ${MOLA_SIMPLEMAP_ALSO_NON_KEYFRAMES|false}  # If enabled, all frames are stored in the simplemap, but non-keyframes will be without associated observations.
    save_gnns_max_age: 1.0  # [s] max age of GNNS observations to keep in the keyframe

  # Save the final trajectory in TUM format. Disabled by default.
  estimated_trajectory:
    save_to_file: ${MOLA_SAVE_TRAJECTORY|false}
    output_file: ${MOLA_TUM_TRAJECTORY_OUTPUT|'estimated_trajectory.txt'}

  # If run within a mola-cli container, and mola_viz is present, use these options 
  # to show live progress:
  visualization:
    map_update_decimation: 10
    show_trajectory: true
    show_current_observation: true # shows "live raw" LiDAR points
    #current_pose_corner_size: 1.5
    local_map_point_size: 3
    model:
      - file: ${MOLA_VEHICLE_MODEL_FILE|""} # Default: none
        tf.roll: 90.0 # deg

  # Profile the main steps of the odometry pipeline:
  pipeline_profiler_enabled: true
  # Profile the internal steps of the ICP implementation:
  icp_profiler_enabled: true
  
  # If set to false, the odometry pipeline will ignore incoming observations
  # until active is set to true (e.g. via the GUI).
  start_active: '${MOLA_START_ACTIVE|true}'

  # Optional initial guess for the twist (vx vy vz: m/s, wx wy wz: rad/s):
  initial_twist: ['${MOLA_INITIAL_VX|0.0}', 0.0, 0.0,  0.0, 0.0, 0.0]

# Parameter block for the "navstate_fuse" module in charge of merging and 
# extrapolating pose estimations, odometry, IMU, etc.
navstate_fuse_params:
  # Maximum time since last observation to consider the validity of the velocity model:
  # (KITTI360 test_3 has some blackouts >=1.0 seconds while angular acceleration is high, so 
  #  this threshold must be < 1.0 s for that dataset)
<<<<<<< HEAD
  max_time_to_use_velocity_model: 0.75 # [seconds]
  sigma_random_walk_acceleration_linear: ${MOLA_NAVSTATE_SIGMA_RANDOM_WALK_LINACC|10.0} # [m/s²]
  sigma_random_walk_acceleration_angular: ${MOLA_NAVSTATE_SIGMA_RANDOM_WALK_ANGACC|10.0} # [rad/s²]
=======
  max_time_to_use_velocity_model: 0.75 # [s]
  sliding_window_length: 0.8 # [s]
  sigma_random_walk_acceleration_linear: ${MOLA_NAVSTATE_SIGMA_RANDOM_WALK_LINACC|10.0} # [m/s²]
  sigma_random_walk_acceleration_angular: ${MOLA_NAVSTATE_SIGMA_RANDOM_WALK_ANGACC|2.0} # [rad/s²]
  
  sigma_integrator_position: 0.20 # [m]
  sigma_integrator_orientation:  0.20 # [rad]

  # Optional initial guess for the twist (vx vy vz: m/s, wx wy wz: rad/s):
  initial_twist: ['${MOLA_INITIAL_VX|0.0}', 0.0, 0.0,  0.0, 0.0, 0.0]
  initial_twist_sigma_lin: 20.0 # [m/s]
  initial_twist_sigma_ang: 3.0  # [rad/s]
>>>>>>> 9a70776a

  robust_param: 0  # 0=no robust disabled


# If "icp_settings_without_vel" is not defined here, defaults to be the same than 'icp_settings_with_vel'
# ICP settings can be included from an external YAML file if desired, or defined
# in this same YAML for self-completeness:
# Include example:
#icp_settings_with_vel: $include{./icp-pipeline-default.yaml}


# ICP parameters for a regular time step:
icp_settings_with_vel:
  # mp2p_icp ICP pipeline configuration file, for use in ICP 
  # odometry and SLAM packages.
  #
  # YAML configuration file for use with the CLI tool mp2p-icp-run or
  # programmatically from function mp2p_icp::icp_pipeline_from_yaml()
  #
  class_name: mp2p_icp::ICP

  # See: mp2p_icp::Parameter
  params:
    maxIterations: 300
    minAbsStep_trans: 1e-4
    minAbsStep_rot: 5e-5

    #debugPrintIterationProgress: true  # Print iteration progress
    #generateDebugFiles: true  # Can be override with env var "MP2P_ICP_GENERATE_DEBUG_FILES=1"
    saveIterationDetails: false  # Store partial solutions and pairings for each ICP iteration
    decimationIterationDetails: 3
    debugFileNameFormat: "icp-logs/icp-run-${SEQ|NO_SEQ}-$UNIQUE_ID-local_$LOCAL_ID$LOCAL_LABEL-to-global_$GLOBAL_ID$GLOBAL_LABEL.icplog"
    decimationDebugFiles: ${MP2P_ICP_LOG_FILES_DECIMATION|10}

  solvers:
    - class: mp2p_icp::Solver_GaussNewton
      params:
        maxIterations: 2
        robustKernel: 'RobustKernel::GemanMcClure'
        robustKernelParam: '0.5*max(1.0*ADAPTIVE_THRESHOLD_SIGMA, 2.0*ADAPTIVE_THRESHOLD_SIGMA-(2.0*ADAPTIVE_THRESHOLD_SIGMA-1.0*ADAPTIVE_THRESHOLD_SIGMA)*ICP_ITERATION/20)'
        #innerLoopVerbose: true

  # Sequence of one or more pairs (class, params) defining mp2p_icp::Matcher
  # instances to pair geometric entities between pointclouds.
  matchers:
    - class: mp2p_icp::Matcher_Points_DistanceThreshold
      params:
        #threshold: '2.0*ADAPTIVE_THRESHOLD_SIGMA'   # [m]
        threshold: '2.0*max(1.0*ADAPTIVE_THRESHOLD_SIGMA, 2.0*ADAPTIVE_THRESHOLD_SIGMA-(2.0*ADAPTIVE_THRESHOLD_SIGMA-1.0*ADAPTIVE_THRESHOLD_SIGMA)*ICP_ITERATION/20)'
        thresholdAngularDeg: 0  # deg
        pairingsPerPoint: 1
        allowMatchAlreadyMatchedGlobalPoints: true # faster
        pointLayerMatches:
          - {global: "localmap", local: "decimated_for_icp", weight: 1.0}

  quality:
    - class: mp2p_icp::QualityEvaluator_PairedRatio
      params:
        ~  # none required

# Local map updates:
# Very first observation: Use the mp2p_icp pipeline generator to create the local map:
localmap_generator:
  # Generators:
  #
  # One filter object will be created for each entry, instancing the given class,
  # and with the given parameters. Filters are run in definition order on the
  # incoming raw CObservation objects.
  #
  - class_name: mp2p_icp_filters::Generator
    params:
      target_layer: 'localmap'
      throw_on_unhandled_observation_class: true
      process_class_names_regex: ''  # NONE: don't process observations in the generator.
      #process_sensor_labels_regex: '.*'
      # metric_map_definition_ini_file: '${CURRENT_YAML_FILE_PATH}/localmap_definition_voxelmap.ini'
      
      metric_map_definition:
        # Any class derived from mrpt::maps::CMetricMap https://docs.mrpt.org/reference/latest/group_mrpt_maps_grp.html
        class: mola::HashedVoxelPointCloud
        plugin: 'libmola_metric_maps.so' # Import additional custom user-defined map classes (search in LD_LIBRARY_PATH)
        creationOpts:
          voxel_size: '$f{max(0.5, min(1.0, 0.015*ESTIMATED_SENSOR_MAX_RANGE))}' # [m]
        insertOpts:
          max_points_per_voxel: 20
          min_distance_between_points: 0  # [m]
          # if !=0, remove voxels farther (L1) than the current observation insert point
          remove_voxels_farther_than: '$f{max(100.0, 1.50*ESTIMATED_SENSOR_MAX_RANGE)}' # [m]
        likelihoodOpts:
          sigma_dist: 1.0    # [m]
          max_corr_distance: 2.0  #[m]
          decimation: 10

# ---------------------------------------------------------------------------------
# LIDAR observations are, first, loaded using a generator
# from "observations_generator".
# then, optionally, filtered before being registered with ICP
# against the local map with filter "observations_filter".
# ---------------------------------------------------------------------------------
observations_generator:
  # Generators:
  #
  # One filter object will be created for each entry, instancing the given class,
  # and with the given parameters. Filters are run in definition order on the
  # incoming raw CObservation objects.
  #
  - class_name: mp2p_icp_filters::Generator
    params:
      target_layer: 'raw'
      throw_on_unhandled_observation_class: true
      process_class_names_regex: '.*'
      process_sensor_labels_regex: '.*'

observations_filter:
  # Filters:
  #
  # One filter object will be created for each entry, instancing the given class,
  # and with the given parameters. Filters are run in definition order on the
  # input metric_map_t object.
  #
  - class_name: mp2p_icp_filters::FilterDeskew
    params:
      input_pointcloud_layer: 'raw'
      output_pointcloud_layer: 'deskewed'
      silently_ignore_no_timestamps: true # To handle more dataset types
      output_layer_class: 'mrpt::maps::CPointsMapXYZIRT'  # Keep intensity & ring channels
      
      # These (vx,...,wz) are variable names that must be defined via the
      # mp2p_icp::Parameterizable API to update them dynamically.
      twist: [vx,vy,vz,wx,wy,wz]

  - class_name: mp2p_icp_filters::FilterDecimateVoxels
    params:
      input_pointcloud_layer: 'deskewed'
      output_pointcloud_layer: 'decimated_for_map_raw'
      voxel_filter_resolution: max(0.20, 0.55*1e-2*ESTIMATED_SENSOR_MAX_RANGE)  # [m]
      minimum_input_points_to_filter: 2000  # don't decimate if smaller than this size
      decimate_method: DecimateMethod::FirstPoint
      #decimate_method: DecimateMethod::ClosestToAverage

  # Remove points too close, to prevent "noise" from the vehicle, 
  # the person next to the robot, etc. Remove too distant points since
  # the tiniest angular error projects to a large translational error.
  - class_name: mp2p_icp_filters::FilterByRange
    params:
      input_pointcloud_layer: 'decimated_for_map_raw'
      output_layer_between: 'decimated_for_map_by_range'
      range_min: max(1.0, 0.03*ESTIMATED_SENSOR_MAX_RANGE)
      range_max: 1.2*ESTIMATED_SENSOR_MAX_RANGE

  # Remove close ceilings (problematic in most cases!)
  - class_name: mp2p_icp_filters::FilterBoundingBox
    params:
      input_pointcloud_layer: 'decimated_for_map_by_range'
      outside_pointcloud_layer: 'decimated_for_map'
      bounding_box_min: [ -0.20*INSTANTANEOUS_SENSOR_MAX_RANGE, -0.20*INSTANTANEOUS_SENSOR_MAX_RANGE, 0.01*INSTANTANEOUS_SENSOR_MAX_RANGE ]
      bounding_box_max: [  0.20*INSTANTANEOUS_SENSOR_MAX_RANGE,  0.20*INSTANTANEOUS_SENSOR_MAX_RANGE, 0.10*INSTANTANEOUS_SENSOR_MAX_RANGE ]


  - class_name: mp2p_icp_filters::FilterDecimateVoxels
    params:
      input_pointcloud_layer: 'decimated_for_map'
      output_pointcloud_layer: 'decimated_for_icp'
      voxel_filter_resolution: max(0.60, 1.6*1e-2*ESTIMATED_SENSOR_MAX_RANGE)  # [m]
      minimum_input_points_to_filter: 2000  # don't decimate if smaller than this size
      decimate_method: DecimateMethod::FirstPoint
      #decimate_method: DecimateMethod::ClosestToAverage

  # Remove layers to save memory and log file storage
  - class_name: mp2p_icp_filters::FilterDeleteLayer
    params:
      pointcloud_layer_to_remove: ['raw','deskewed', 'decimated_for_map_by_range', 'decimated_for_map_raw']

# To populate the local map, one or more observation layers are merged
# into the local map via this pipeline:
insert_observation_into_local_map:
  - class_name: mp2p_icp_filters::FilterMerge
    params:
      input_pointcloud_layer: 'decimated_for_map'
      target_layer: 'localmap'
      input_layer_in_local_coordinates: true
      robot_pose: [robot_x, robot_y, robot_z, robot_yaw, robot_pitch, robot_roll]
<|MERGE_RESOLUTION|>--- conflicted
+++ resolved
@@ -96,11 +96,6 @@
   # Maximum time since last observation to consider the validity of the velocity model:
   # (KITTI360 test_3 has some blackouts >=1.0 seconds while angular acceleration is high, so 
   #  this threshold must be < 1.0 s for that dataset)
-<<<<<<< HEAD
-  max_time_to_use_velocity_model: 0.75 # [seconds]
-  sigma_random_walk_acceleration_linear: ${MOLA_NAVSTATE_SIGMA_RANDOM_WALK_LINACC|10.0} # [m/s²]
-  sigma_random_walk_acceleration_angular: ${MOLA_NAVSTATE_SIGMA_RANDOM_WALK_ANGACC|10.0} # [rad/s²]
-=======
   max_time_to_use_velocity_model: 0.75 # [s]
   sliding_window_length: 0.8 # [s]
   sigma_random_walk_acceleration_linear: ${MOLA_NAVSTATE_SIGMA_RANDOM_WALK_LINACC|10.0} # [m/s²]
@@ -113,7 +108,6 @@
   initial_twist: ['${MOLA_INITIAL_VX|0.0}', 0.0, 0.0,  0.0, 0.0, 0.0]
   initial_twist_sigma_lin: 20.0 # [m/s]
   initial_twist_sigma_ang: 3.0  # [rad/s]
->>>>>>> 9a70776a
 
   robust_param: 0  # 0=no robust disabled
 
